--- conflicted
+++ resolved
@@ -256,12 +256,8 @@
         elif self.framework == "ray":
             self._init_ray()
 
-<<<<<<< HEAD
     def _init_ray(self):
-=======
-    def __init_ray(self):
         import ray
->>>>>>> b280d26d
         if FLAGS.ray_redis_address == '':
             ray.init(redirect_output=True)
         else:
